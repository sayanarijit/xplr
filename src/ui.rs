--- conflicted
+++ resolved
@@ -293,30 +293,6 @@
     }
 }
 
-<<<<<<< HEAD
-#[derive(Debug, PartialEq, Eq, Clone, Default, Serialize, Deserialize)]
-#[serde(deny_unknown_fields)]
-pub struct WrapOptions {
-    pub width: usize,
-    pub initial_indent: Option<String>,
-    pub subsequent_indent: Option<String>,
-    pub break_words: Option<bool>,
-}
-
-impl WrapOptions {
-    pub fn get_options(&self) -> textwrap::Options<'_> {
-        let mut options = textwrap::Options::new(self.width);
-        if let Some(initial_indent) = &self.initial_indent {
-            options = options.initial_indent(initial_indent);
-        }
-        if let Some(subsequent_indent) = &self.subsequent_indent {
-            options = options.subsequent_indent(subsequent_indent);
-        }
-        if let Some(break_words) = self.break_words {
-            options = options.break_words(break_words);
-        }
-        options
-=======
 impl From<&LsColorsStyle> for Style {
     fn from(style: &LsColorsStyle) -> Self {
         fn convert_color(color: &LsColorsColor) -> Color {
@@ -398,7 +374,31 @@
                 m.contains(&Modifier::CrossedOut)
             }),
         }
->>>>>>> c1fc5aee
+    }
+}
+
+#[derive(Debug, PartialEq, Eq, Clone, Default, Serialize, Deserialize)]
+#[serde(deny_unknown_fields)]
+pub struct WrapOptions {
+    pub width: usize,
+    pub initial_indent: Option<String>,
+    pub subsequent_indent: Option<String>,
+    pub break_words: Option<bool>,
+}
+
+impl WrapOptions {
+    pub fn get_options(&self) -> textwrap::Options<'_> {
+        let mut options = textwrap::Options::new(self.width);
+        if let Some(initial_indent) = &self.initial_indent {
+            options = options.initial_indent(initial_indent);
+        }
+        if let Some(subsequent_indent) = &self.subsequent_indent {
+            options = options.subsequent_indent(subsequent_indent);
+        }
+        if let Some(break_words) = self.break_words {
+            options = options.break_words(break_words);
+        }
+        options
     }
 }
 
