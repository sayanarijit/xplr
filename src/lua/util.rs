--- conflicted
+++ resolved
@@ -38,12 +38,9 @@
     util = to_yaml(util, lua)?;
     util = lscolor(util, lua)?;
     util = paint(util, lua)?;
-<<<<<<< HEAD
     util = relative_to(util, lua)?;
     util = path_shorthand(util, lua)?;
-=======
     util = textwrap(util, lua)?;
->>>>>>> 1618c504
 
     Ok(util)
 }
@@ -390,7 +387,6 @@
     Ok(util)
 }
 
-<<<<<<< HEAD
 /// Get the relative path based on the given base path or current working dir.
 /// Will error if it fails to determine a relative path.
 ///
@@ -424,19 +420,10 @@
 /// - or absolute path if it makes the most sense
 ///
 /// Type: function( path:string, base:string|nil ) -> path:string|nil
-=======
-/// Wrap the given text to fit the specified width.
-/// It will try to not split words when possible.
-///
-/// Type: function( string, options:number|table ) -> { string, ...}
-///
-/// Options type: { width = number, initial_indent = string|nil, subsequent_indent = string|nil, break_words = boolean|nil }
->>>>>>> 1618c504
-///
-/// Example:
-///
-/// ```lua
-<<<<<<< HEAD
+///
+/// Example:
+///
+/// ```lua
 /// xplr.util.path_shorthand("/home/username/.config")
 /// -- "~/.config"
 ///
@@ -452,7 +439,19 @@
             path::shorthand(path, base).map_err(LuaError::custom)
         })?;
     util.set("path_shorthand", func)?;
-=======
+    Ok(util)
+}
+
+/// Wrap the given text to fit the specified width.
+/// It will try to not split words when possible.
+///
+/// Type: function( string, options:number|table ) -> { string, ...}
+///
+/// Options type: { width = number, initial_indent = string|nil, subsequent_indent = string|nil, break_words = boolean|nil }
+///
+/// Example:
+///
+/// ```lua
 /// xplr.util.textwrap("this will be cut off", 11)
 /// -- { "this will', 'be cut off" }
 ///
@@ -475,6 +474,5 @@
         Ok(lines.iter().map(Cow::to_string).collect::<Vec<String>>())
     })?;
     util.set("textwrap", func)?;
->>>>>>> 1618c504
     Ok(util)
 }